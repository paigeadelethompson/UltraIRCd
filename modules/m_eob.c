/*
 *  ircd-hybrid: an advanced, lightweight Internet Relay Chat Daemon (ircd)
 *
 *  Copyright (c) 2000-2014 ircd-hybrid development team
 *
 *  This program is free software; you can redistribute it and/or modify
 *  it under the terms of the GNU General Public License as published by
 *  the Free Software Foundation; either version 2 of the License, or
 *  (at your option) any later version.
 *
 *  This program is distributed in the hope that it will be useful,
 *  but WITHOUT ANY WARRANTY; without even the implied warranty of
 *  MERCHANTABILITY or FITNESS FOR A PARTICULAR PURPOSE.  See the
 *  GNU General Public License for more details.
 *
 *  You should have received a copy of the GNU General Public License
 *  along with this program; if not, write to the Free Software
 *  Foundation, Inc., 59 Temple Place, Suite 330, Boston, MA  02111-1307
 *  USA
 */

/*! \file m_eob.c
 * \brief Includes required functions for processing the EOB command.
 * \version $Id$
 */

#include "stdinc.h"
#include "client.h"
#include "ircd.h"
#include "send.h"
#include "parse.h"
#include "modules.h"
#include "server.h"


<<<<<<< HEAD
/*
 * ms_eob - EOB command handler
 *      parv[0] = command   
 *      parv[1] = servername   
=======
/*! \brief EOB command handler
 *
 * \param source_p Pointer to allocated Client struct from which the message
 *                 originally comes from.  This can be a local or remote client.
 * \param parc     Integer holding the number of supplied arguments.
 * \param parv     Argument vector where parv[0] .. parv[parc-1] are non-NULL
 *                 pointers.
 * \note Valid arguments for this command are:
 *      - parv[0] = command
>>>>>>> 358dee7c
 */
static int
ms_eob(struct Client *source_p, int parc, char *parv[])
{
  assert(IsServer(source_p));

  if (MyConnect(source_p))
    sendto_realops_flags(UMODE_ALL, L_ALL, SEND_NOTICE,
                         "End of burst from %s (%u seconds)",
                         source_p->name,
                         (unsigned int)(CurrentTime - source_p->localClient->firsttime));

  AddFlag(source_p, FLAGS_EOB);

  sendto_server(source_p, NOCAPS, NOCAPS, ":%s EOB", source_p->id);
  return 0;
}

static struct Message eob_msgtab =
{
  "EOB", 0, 0, 0, MAXPARA, MFLG_SLOW, 0,
  { m_unregistered, m_ignore, ms_eob, m_ignore, m_ignore, m_ignore }
};

static void
module_init(void)
{
  mod_add_cmd(&eob_msgtab);
}

static void
module_exit(void)
{
  mod_del_cmd(&eob_msgtab);
}

struct module module_entry =
{
  .node    = { NULL, NULL, NULL },
  .name    = NULL,
  .version = "$Revision$",
  .handle  = NULL,
  .modinit = module_init,
  .modexit = module_exit,
  .flags   = 0
};<|MERGE_RESOLUTION|>--- conflicted
+++ resolved
@@ -33,12 +33,6 @@
 #include "server.h"
 
 
-<<<<<<< HEAD
-/*
- * ms_eob - EOB command handler
- *      parv[0] = command   
- *      parv[1] = servername   
-=======
 /*! \brief EOB command handler
  *
  * \param source_p Pointer to allocated Client struct from which the message
@@ -48,7 +42,6 @@
  *                 pointers.
  * \note Valid arguments for this command are:
  *      - parv[0] = command
->>>>>>> 358dee7c
  */
 static int
 ms_eob(struct Client *source_p, int parc, char *parv[])
