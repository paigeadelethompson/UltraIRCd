--- conflicted
+++ resolved
@@ -146,70 +146,6 @@
   return 0;
 }
 
-<<<<<<< HEAD
-/* mo_unresv()
- *   parv[0] = command
- *   parv[1] = channel/nick to unforbid
- */
-static int
-mo_unresv(struct Client *client_p, struct Client *source_p,
-          int parc, char *parv[])
-{
-  char *resv = NULL;
-  char *reason = NULL;
-  char *target_server = NULL;
-
-  /* UNRESV #channel ON irc.server.com */
-  /* UNRESV kiddie ON irc.server.com */
-  if (parse_aline("UNRESV", source_p, parc, parv, 0, &resv, NULL,
-                  NULL, &target_server, &reason) < 0)
-    return 0;
-
-  if (target_server != NULL)
-  {
-    sendto_match_servs(source_p, target_server, CAP_CLUSTER,
-                       "UNRESV %s %s",
-                       target_server, resv);
-
-    /* Allow ON to apply local unresv as well if it matches */
-    if (match(target_server, me.name))
-      return 0;
-  }
-  else
-    cluster_a_line(source_p, "UNRESV", CAP_KLN, SHARED_UNRESV, resv);
-
-  remove_resv(source_p, resv);
-  return 0;
-}
-
-/* ms_unresv()
- *     parv[0] = command
- *     parv[1] = target server
- *     parv[2] = resv to remove
- */
-static int
-ms_unresv(struct Client *client_p, struct Client *source_p,
-          int parc, char *parv[])
-{
-  if ((parc != 3) || EmptyString(parv[2]))
-    return 0;
-
-  sendto_match_servs(source_p, parv[1], CAP_CLUSTER,
-                     "UNRESV %s %s",
-                     parv[1], parv[2]);
-
-  if (!IsClient(source_p) || match(parv[1], me.name))
-    return 0;
-
-  if (HasFlag(source_p, FLAGS_SERVICE) || find_matching_name_conf(CONF_ULINE, source_p->servptr->name,
-                              source_p->username, source_p->host,
-                              SHARED_UNRESV))
-    remove_resv(source_p, parv[2]);
-  return 0;
-}
-
-=======
->>>>>>> 358dee7c
 /* parse_resv()
  *
  * inputs	- source_p, NULL supported
