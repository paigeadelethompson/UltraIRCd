--- conflicted
+++ resolved
@@ -292,139 +292,7 @@
   sendto_match_servs(source_p, parv[1], CAP_KLN, "KLINE %s %s %s %s :%s",
                      parv[1], parv[2], parv[3], parv[4], parv[5]);
 
-<<<<<<< HEAD
-  return me_kline(client_p, source_p, parc, parv);
-}
-
-/*
-** mo_unkline
-** Added Aug 31, 1997 
-** common (Keith Fralick) fralick@gate.net
-**
-**      parv[0] = command
-**      parv[1] = address to remove
-*
-*
-*/
-static int
-mo_unkline(struct Client *client_p, struct Client *source_p,
-           int parc, char *parv[])
-{
-  char *target_server = NULL;
-  char *user, *host;
-
-  if (!HasOFlag(source_p, OPER_FLAG_UNKLINE))
-  {
-    sendto_one(source_p, form_str(ERR_NOPRIVS), me.name,
-               source_p->name, "unkline");
-    return 0;
-  }
-
-  if (EmptyString(parv[1]))
-  {
-    sendto_one(source_p, form_str(ERR_NEEDMOREPARAMS),
-               me.name, source_p->name, "UNKLINE");
-    return 0;
-  }
-
-  if (parse_aline("UNKLINE", source_p, parc, parv, 0, &user,
-                  &host, NULL, &target_server, NULL) < 0)
-    return 0;
-
-  if (target_server != NULL)
-  {
-     sendto_match_servs(source_p, target_server, CAP_UNKLN,
-                        "UNKLINE %s %s %s",
-                        target_server, user, host);
-
-    /* Allow ON to apply local unkline as well if it matches */
-    if (match(target_server, me.name))
-      return 0;
-  }
-  else
-    cluster_a_line(source_p, "UNKLINE", CAP_UNKLN, SHARED_UNKLINE,
-                   "%s %s", user, host);
-
-  if (remove_kline_match(host, user))
-  {
-    sendto_one(source_p, ":%s NOTICE %s :K-Line for [%s@%s] is removed",
-               me.name, source_p->name, user, host);
-    sendto_realops_flags(UMODE_ALL, L_ALL, SEND_NOTICE,
-                         "%s has removed the K-Line for: [%s@%s]",
-                         get_oper_name(source_p), user, host);
-    ilog(LOG_TYPE_KLINE, "%s removed K-Line for [%s@%s]",
-         get_oper_name(source_p), user, host);
-  }
-  else
-    sendto_one(source_p, ":%s NOTICE %s :No K-Line for [%s@%s] found", 
-	       me.name, source_p->name, user, host);
-  return 0;
-}
-
-/* me_unkline()
- *
- * inputs	- server
- *		- client
- *		- parc
- *		- parv
- * outputs	- none
- * side effects	- if server is authorized, kline is removed
- *                does not propagate message
- */
-static int
-me_unkline(struct Client *client_p, struct Client *source_p,
-           int parc, char *parv[])
-{
-  const char *kuser, *khost;
-
-  if (parc != 4)
-    return 0;
-
-  kuser = parv[2];
-  khost = parv[3];
-
-  if (!IsClient(source_p) || match(parv[1], me.name))
-    return 0;
-
-  if (HasFlag(source_p, FLAGS_SERVICE) ||
-      find_matching_name_conf(CONF_ULINE, source_p->servptr->name,
-                              source_p->username, source_p->host,
-                              SHARED_UNKLINE))
-  {
-    if (remove_kline_match(khost, kuser))
-    {
-      sendto_one(source_p, ":%s NOTICE %s :K-Line for [%s@%s] is removed",
-                 me.name, source_p->name, kuser, khost);
-      sendto_realops_flags(UMODE_ALL, L_ALL, SEND_NOTICE,
-                           "%s has removed the K-Line for: [%s@%s]",
-                           get_oper_name(source_p), kuser, khost);
-      ilog(LOG_TYPE_KLINE, "%s removed K-Line for [%s@%s]",
-           get_oper_name(source_p), kuser, khost);
-    }
-    else
-      sendto_one(source_p, ":%s NOTICE %s :No K-Line for [%s@%s] found",
-                 me.name, source_p->name, kuser, khost);
-  }
-
-  return 0;
-}
-
-/* ms_unkline - propagates and handles a remote unkline message */
-static int
-ms_unkline(struct Client *client_p, struct Client *source_p,
-           int parc, char *parv[])
-{
-  if (parc != 4)
-    return 0;
-
-  sendto_match_servs(source_p, parv[1], CAP_UNKLN,
-                     "UNKLINE %s %s %s",
-                     parv[1], parv[2], parv[3]);
-
-  return me_unkline(client_p, source_p, parc, parv);
-=======
   return me_kline(source_p, parc, parv);
->>>>>>> 358dee7c
 }
 
 static struct Message kline_msgtab =
