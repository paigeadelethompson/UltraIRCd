--- conflicted
+++ resolved
@@ -37,12 +37,6 @@
 #include "packet.h"
 
 
-<<<<<<< HEAD
-/*
- * m_time
- *      parv[0] = command
- *      parv[1] = servername
-=======
 /*! \brief TIME command handler
  *
  * \param source_p Pointer to allocated Client struct from which the message
@@ -53,7 +47,6 @@
  * \note Valid arguments for this command are:
  *      - parv[0] = command
  *      - parv[1] = nickname/servername
->>>>>>> 358dee7c
  */
 static int
 m_time(struct Client *source_p, int parc, char *parv[])
@@ -71,12 +64,6 @@
   return 0;
 }
 
-<<<<<<< HEAD
-/*
- * mo_time
- *      parv[0] = command
- *      parv[1] = servername
-=======
 /*! \brief TIME command handler
  *
  * \param source_p Pointer to allocated Client struct from which the message
@@ -87,7 +74,6 @@
  * \note Valid arguments for this command are:
  *      - parv[0] = command
  *      - parv[1] = nickname/servername
->>>>>>> 358dee7c
  */
 static int
 ms_time(struct Client *source_p, int parc, char *parv[])
