--- conflicted
+++ resolved
@@ -113,11 +113,6 @@
   sendhelpfile(source_p, path, topic);
 }
 
-<<<<<<< HEAD
-/*
- * m_help - HELP message handler
- *      parv[0] = command
-=======
 /*! \brief HELP command handler
  *
  * \param source_p Pointer to allocated Client struct from which the message
@@ -128,7 +123,6 @@
  * \note Valid arguments for this command are:
  *      - parv[0] = command
  *      - parv[1] = help topic
->>>>>>> 358dee7c
  */
 static int
 m_help(struct Client *source_p, int parc, char *parv[])
@@ -147,11 +141,6 @@
   return 0;
 }
 
-<<<<<<< HEAD
-/*
- * mo_help - HELP message handler
- *      parv[0] = command
-=======
 /*! \brief HELP command handler
  *
  * \param source_p Pointer to allocated Client struct from which the message
@@ -162,7 +151,6 @@
  * \note Valid arguments for this command are:
  *      - parv[0] = command
  *      - parv[1] = help topic
->>>>>>> 358dee7c
  */
 static int
 mo_help(struct Client *source_p, int parc, char *parv[])
