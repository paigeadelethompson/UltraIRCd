--- conflicted
+++ resolved
@@ -60,10 +60,6 @@
 
 /*! \brief WATCH command handler
  *
-<<<<<<< HEAD
- * parv[0] = command
- * parv[1] = watch options
-=======
  * \param source_p Pointer to allocated Client struct from which the message
  *                 originally comes from.  This can be a local or remote client.
  * \param parc     Integer holding the number of supplied arguments.
@@ -72,7 +68,6 @@
  * \note Valid arguments for this command are:
  *      - parv[0] = command
  *      - parv[1] = watch options
->>>>>>> 358dee7c
  */
 static int
 m_watch(struct Client *source_p, int parc, char *parv[])
