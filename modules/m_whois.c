--- conflicted
+++ resolved
@@ -199,13 +199,6 @@
   sendto_one_numeric(source_p, &me, RPL_ENDOFWHOIS, name);
 }
 
-<<<<<<< HEAD
-/*
-** m_whois
-**      parv[0] = command
-**      parv[1] = nickname masklist
-*/
-=======
 /*! \brief WHOIS command handler
  *
  * \param source_p Pointer to allocated Client struct from which the message
@@ -218,7 +211,6 @@
  *      - parv[1] = nickname/servername
  *      - parv[2] = nickname
  */
->>>>>>> 358dee7c
 static int
 m_whois(struct Client *source_p, int parc, char *parv[])
 {
@@ -260,13 +252,6 @@
   return 0;
 }
 
-<<<<<<< HEAD
-/*
-** mo_whois
-**      parv[0] = command
-**      parv[1] = nickname masklist
-*/
-=======
 /*! \brief WHOIS command handler
  *
  * \param source_p Pointer to allocated Client struct from which the message
@@ -279,7 +264,6 @@
  *      - parv[1] = nickname/servername
  *      - parv[2] = nickname
  */
->>>>>>> 358dee7c
 static int
 mo_whois(struct Client *source_p, int parc, char *parv[])
 {
