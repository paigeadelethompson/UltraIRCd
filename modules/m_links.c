/*
 *  ircd-hybrid: an advanced, lightweight Internet Relay Chat Daemon (ircd)
 *
 *  Copyright (c) 1997-2014 ircd-hybrid development team
 *
 *  This program is free software; you can redistribute it and/or modify
 *  it under the terms of the GNU General Public License as published by
 *  the Free Software Foundation; either version 2 of the License, or
 *  (at your option) any later version.
 *
 *  This program is distributed in the hope that it will be useful,
 *  but WITHOUT ANY WARRANTY; without even the implied warranty of
 *  MERCHANTABILITY or FITNESS FOR A PARTICULAR PURPOSE.  See the
 *  GNU General Public License for more details.
 *
 *  You should have received a copy of the GNU General Public License
 *  along with this program; if not, write to the Free Software
 *  Foundation, Inc., 59 Temple Place, Suite 330, Boston, MA  02111-1307
 *  USA
 */

/*! \file m_links.c
 * \brief Includes required functions for processing the LINKS command.
 * \version $Id$
 */

#include "stdinc.h"
#include "client.h"
#include "irc_string.h"
#include "ircd.h"
#include "numeric.h"
#include "server.h"
#include "send.h"
#include "conf.h"
#include "motd.h"
#include "parse.h"
#include "modules.h"


/*! \brief Shows a list of linked servers and notifies irc-operators
 *         about the LINKS request
 *
 * \param source_p Pointer to client to report to
 */
static void
do_links(struct Client *source_p, int parc, char *parv[])
{
  dlink_node *ptr = NULL;

  sendto_realops_flags(UMODE_SPY, L_ALL, SEND_NOTICE,
                       "LINKS requested by %s (%s@%s) [%s]",
                       source_p->name,
                       source_p->username, source_p->host,
                       source_p->servptr->name);

  if (HasUMode(source_p, UMODE_OPER) || !ConfigServerHide.flatten_links)
  {
    const char *mask = (parc > 2 ? parv[2] : parv[1]);

    DLINK_FOREACH(ptr, global_serv_list.head)
    {
      struct Client *target_p = ptr->data;

      /* skip hidden servers */
      if (IsHidden(target_p))
        if (!HasUMode(source_p, UMODE_OPER))
          continue;

      if (HasFlag(target_p, FLAGS_SERVICE) && ConfigServerHide.hide_services)
        if (!HasUMode(source_p, UMODE_OPER))
          continue;

      if (!EmptyString(mask) && match(mask, target_p->name))
        continue;

      /*
       * We just send the reply, as if they are here there's either no SHIDE,
       * or they're an oper..
       */
      sendto_one_numeric(source_p, &me, RPL_LINKS,
                         target_p->name, target_p->servptr->name,
                         target_p->hopcount, target_p->info);
    }

    sendto_one_numeric(source_p, &me, RPL_ENDOFLINKS,
                       EmptyString(mask) ? "*" : mask);
  }
  else
  {
    /*
     * Print our own info so at least it looks like a normal links
     * then print out the file (which may or may not be empty)
     */
    sendto_one_numeric(source_p, &me, RPL_LINKS,
               me.name, me.name, 0, me.info);

    DLINK_FOREACH(ptr, flatten_links.head)
      sendto_one(source_p, ":%s %d %s %s",
                 ID_or_name(&me, source_p), RPL_LINKS,
                 ID_or_name(source_p, source_p),
                 ptr->data);
    sendto_one_numeric(source_p, &me, RPL_ENDOFLINKS, "*");
  }
}

static int
mo_links(struct Client *source_p, int parc, char *parv[])
{
  if (parc > 2)
    if (!ConfigServerHide.disable_remote_commands || HasUMode(source_p, UMODE_OPER))
      if (hunt_server(source_p, ":%s LINKS %s :%s", 1,
                      parc, parv) != HUNTED_ISME)
        return 0;

  do_links(source_p, parc, parv);
  return 0;
}

<<<<<<< HEAD
/*
 * m_links - LINKS message handler
 *      parv[0] = command
 *      parv[1] = servername mask
 * or
 *      parv[0] = command
 *      parv[1] = server to query
 *      parv[2] = servername mask
=======
/*! \brief LINKS command handler
 *
 * \param source_p Pointer to allocated Client struct from which the message
 *                 originally comes from.  This can be a local or remote client.
 * \param parc     Integer holding the number of supplied arguments.
 * \param parv     Argument vector where parv[0] .. parv[parc-1] are non-NULL
 *                 pointers.
 * \note Valid arguments for this command are:
 *      - parv[0] = command
 *      - parv[1] = servername mask
 * or
 *      - parv[0] = command
 *      - parv[1] = server to query
 *      - parv[2] = servername mask
>>>>>>> 358dee7c
 */
static int
m_links(struct Client *source_p, int parc, char *parv[])
{
  static time_t last_used = 0;

  if ((last_used + ConfigFileEntry.pace_wait) > CurrentTime)
  {
    sendto_one_numeric(source_p, &me, RPL_LOAD2HI);
    return 0;
  }

  last_used = CurrentTime;

  if (!ConfigServerHide.flatten_links)
    return mo_links(source_p, parc, parv);

  do_links(source_p, parc, parv);
  return 0;
}

<<<<<<< HEAD
/*
 * ms_links - LINKS message handler
 *      parv[0] = command
 *      parv[1] = servername mask
 * or
 *      parv[0] = command
 *      parv[1] = server to query
 *      parv[2] = servername mask
=======
/*! \brief LINKS command handler
 *
 * \param source_p Pointer to allocated Client struct from which the message
 *                 originally comes from.  This can be a local or remote client.
 * \param parc     Integer holding the number of supplied arguments.
 * \param parv     Argument vector where parv[0] .. parv[parc-1] are non-NULL
 *                 pointers.
 * \note Valid arguments for this command are:
 *      - parv[0] = command
 *      - parv[1] = servername mask
 * or
 *      - parv[0] = command
 *      - parv[1] = server to query
 *      - parv[2] = servername mask
>>>>>>> 358dee7c
 */
static int
ms_links(struct Client *source_p, int parc, char *parv[])
{
  if (hunt_server(source_p, ":%s LINKS %s :%s", 1,
                  parc, parv) != HUNTED_ISME)
    return 0;

  return m_links(source_p, parc, parv);
}

static struct Message links_msgtab =
{
  "LINKS", 0, 0, 0, MAXPARA, MFLG_SLOW, 0,
  { m_unregistered, m_links, ms_links, m_ignore, mo_links, m_ignore }
};

static void
module_init(void)
{
  mod_add_cmd(&links_msgtab);
}

static void
module_exit(void)
{
  mod_del_cmd(&links_msgtab);
}

struct module module_entry =
{
  .node    = { NULL, NULL, NULL },
  .name    = NULL,
  .version = "$Revision$",
  .handle  = NULL,
  .modinit = module_init,
  .modexit = module_exit,
  .flags   = 0
};<|MERGE_RESOLUTION|>--- conflicted
+++ resolved
@@ -116,16 +116,6 @@
   return 0;
 }
 
-<<<<<<< HEAD
-/*
- * m_links - LINKS message handler
- *      parv[0] = command
- *      parv[1] = servername mask
- * or
- *      parv[0] = command
- *      parv[1] = server to query
- *      parv[2] = servername mask
-=======
 /*! \brief LINKS command handler
  *
  * \param source_p Pointer to allocated Client struct from which the message
@@ -140,7 +130,6 @@
  *      - parv[0] = command
  *      - parv[1] = server to query
  *      - parv[2] = servername mask
->>>>>>> 358dee7c
  */
 static int
 m_links(struct Client *source_p, int parc, char *parv[])
@@ -162,16 +151,6 @@
   return 0;
 }
 
-<<<<<<< HEAD
-/*
- * ms_links - LINKS message handler
- *      parv[0] = command
- *      parv[1] = servername mask
- * or
- *      parv[0] = command
- *      parv[1] = server to query
- *      parv[2] = servername mask
-=======
 /*! \brief LINKS command handler
  *
  * \param source_p Pointer to allocated Client struct from which the message
@@ -186,7 +165,6 @@
  *      - parv[0] = command
  *      - parv[1] = server to query
  *      - parv[2] = servername mask
->>>>>>> 358dee7c
  */
 static int
 ms_links(struct Client *source_p, int parc, char *parv[])
