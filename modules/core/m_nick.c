--- conflicted
+++ resolved
@@ -695,38 +695,9 @@
  * \note Valid arguments for this command are:
  *
  * server -> server nick change
-<<<<<<< HEAD
- *  - parv[0] = command
- *  - parv[1] = nickname
- *  - parv[2] = TS when nick change
- *
- * server introducing new nick (without services support)
- *  - parv[0] = command
- *  - parv[1] = nickname
- *  - parv[2] = hop count
- *  - parv[3] = TS
- *  - parv[4] = umode
- *  - parv[5] = username
- *  - parv[6] = hostname
- *  - parv[7] = server
- *  - parv[8] = ircname
- *
- * server introducing new nick (with services support)
- *  - parv[0] = command
- *  - parv[1] = nickname
- *  - parv[2] = hop count
- *  - parv[3] = TS
- *  - parv[4] = umode
- *  - parv[5] = username
- *  - parv[6] = hostname
- *  - parv[7] = server
- *  - parv[8] = services id (timestamp)
- *  - parv[9] = ircname
-=======
  *      - parv[0] = command
  *      - parv[1] = nickname
  *      - parv[2] = TS when nick change
->>>>>>> 358dee7c
  */
 static int
 ms_nick(struct Client *source_p, int parc, char *parv[])
@@ -776,31 +747,6 @@
  * \note Valid arguments for this command are:
  *
  * server introducing new nick (without services support)
-<<<<<<< HEAD
- *  - parv[0] = command
- *  - parv[1] = nickname
- *  - parv[2] = hop count
- *  - parv[3] = TS
- *  - parv[4] = umode
- *  - parv[5] = username
- *  - parv[6] = hostname
- *  - parv[7] = ip
- *  - parv[8] = uid
- *  - parv[9] = ircname (gecos)
- *
- * server introducing new nick (with services support)
- *  - parv[ 0] = command
- *  - parv[ 1] = nickname
- *  - parv[ 2] = hop count
- *  - parv[ 3] = TS
- *  - parv[ 4] = umode
- *  - parv[ 5] = username
- *  - parv[ 6] = hostname
- *  - parv[ 7] = ip
- *  - parv[ 8] = uid
- *  - parv[ 9] = services id (timestamp)
- *  - parv[10] = ircname (gecos)
-=======
  *      - parv[0] = command
  *      - parv[1] = nickname
  *      - parv[2] = hop count
@@ -824,7 +770,6 @@
  *      - parv[ 8] = uid
  *      - parv[ 9] = services id (timestamp)
  *      - parv[10] = ircname (gecos)
->>>>>>> 358dee7c
  */
 static int
 ms_uid(struct Client *source_p, int parc, char *parv[])
