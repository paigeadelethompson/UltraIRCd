--- conflicted
+++ resolved
@@ -92,14 +92,6 @@
   remove_user_from_channel(ms);
 }
 
-<<<<<<< HEAD
-/*
-** m_part
-**      parv[0] = command
-**      parv[1] = channel
-**      parv[2] = reason
-*/
-=======
 /*! \brief PART command handler
  *
  * \param source_p Pointer to allocated Client struct from which the message
@@ -112,7 +104,6 @@
  *      - parv[1] = channel name
  *      - parv[2] = part message
  */
->>>>>>> 358dee7c
 static int
 m_part(struct Client *source_p, int parc, char *parv[])
 {
