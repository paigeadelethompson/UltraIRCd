--- conflicted
+++ resolved
@@ -37,15 +37,6 @@
 #include "user.h"
 
 
-<<<<<<< HEAD
-/*
- * mr_webirc
- *      parv[0] = command
- *      parv[1] = password
- *      parv[2] = fake username (we ignore this)
- *      parv[3] = fake hostname
- *      parv[4] = fake ip
-=======
 /*! \brief WEBIRC command handler
  *
  * \param source_p Pointer to allocated Client struct from which the message
@@ -59,7 +50,6 @@
  *      - parv[2] = fake username (we ignore this)
  *      - parv[3] = fake hostname
  *      - parv[4] = fake ip
->>>>>>> 358dee7c
  */
 static int
 mr_webirc(struct Client *source_p, int parc, char *parv[])
