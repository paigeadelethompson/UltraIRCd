/*
 *  ircd-hybrid: an advanced, lightweight Internet Relay Chat Daemon (ircd)
 *
 *  Copyright (c) 1997-2014 ircd-hybrid development team
 *
 *  This program is free software; you can redistribute it and/or modify
 *  it under the terms of the GNU General Public License as published by
 *  the Free Software Foundation; either version 2 of the License, or
 *  (at your option) any later version.
 *
 *  This program is distributed in the hope that it will be useful,
 *  but WITHOUT ANY WARRANTY; without even the implied warranty of
 *  MERCHANTABILITY or FITNESS FOR A PARTICULAR PURPOSE.  See the
 *  GNU General Public License for more details.
 *
 *  You should have received a copy of the GNU General Public License
 *  along with this program; if not, write to the Free Software
 *  Foundation, Inc., 59 Temple Place, Suite 330, Boston, MA  02111-1307
 *  USA
 */

/*! \file m_lusers.c
 * \brief Includes required functions for processing the LUSERS command.
 * \version $Id$
 */

#include "stdinc.h"
#include "client.h"
#include "ircd.h"
#include "numeric.h"
#include "server.h"
#include "user.h"
#include "send.h"
#include "conf.h"
#include "parse.h"
#include "modules.h"


<<<<<<< HEAD
/* m_lusers - LUSERS message handler
 * parv[0] = command
 * parv[1] = host/server mask.
 * parv[2] = server to query
 * 
 * 199970918 JRL hacked to ignore parv[1] completely and require parc > 3
 * to cause a force
=======
/*! \brief LUSERS command handler
>>>>>>> 358dee7c
 *
 * \param source_p Pointer to allocated Client struct from which the message
 *                 originally comes from.  This can be a local or remote client.
 * \param parc     Integer holding the number of supplied arguments.
 * \param parv     Argument vector where parv[0] .. parv[parc-1] are non-NULL
 *                 pointers.
 * \note Valid arguments for this command are:
 *      - parv[0] = command
 *      - parv[1] = ignored
 *      - parv[2] = nickname/servername
 */
static int
m_lusers(struct Client *source_p, int parc, char *parv[])
{
  static time_t last_used = 0;

  if ((last_used + ConfigFileEntry.pace_wait_simple) > CurrentTime)
  {
    sendto_one_numeric(source_p, &me, RPL_LOAD2HI);
    return 0;
  }

  last_used = CurrentTime;

  if (parc > 2 && !ConfigServerHide.disable_remote_commands)
    if (hunt_server(source_p, ":%s LUSERS %s :%s", 2,
                    parc, parv) != HUNTED_ISME)
      return 0;

  show_lusers(source_p);
  return 0;
}

<<<<<<< HEAD
/* ms_lusers - LUSERS message handler for servers and opers
 * parv[0] = command
 * parv[1] = host/server mask.
 * parv[2] = server to query
=======
/*! \brief LUSERS command handler
 *
 * \param source_p Pointer to allocated Client struct from which the message
 *                 originally comes from.  This can be a local or remote client.
 * \param parc     Integer holding the number of supplied arguments.
 * \param parv     Argument vector where parv[0] .. parv[parc-1] are non-NULL
 *                 pointers.
 * \note Valid arguments for this command are:
 *      - parv[0] = command
 *      - parv[1] = ignored
 *      - parv[2] = nickname/servername
>>>>>>> 358dee7c
 */
static int
ms_lusers(struct Client *source_p, int parc, char *parv[])
{
  if (parc > 2)
    if (hunt_server(source_p, ":%s LUSERS %s :%s", 2,
                    parc, parv) != HUNTED_ISME)
        return 0;

  show_lusers(source_p);
  return 0;
}

static struct Message lusers_msgtab =
{
  "LUSERS", 0, 0, 0, MAXPARA, MFLG_SLOW, 0,
  { m_unregistered, m_lusers, ms_lusers, m_ignore, ms_lusers, m_ignore }
};

static void
module_init(void)
{
  mod_add_cmd(&lusers_msgtab);
}

static void
module_exit(void)
{
  mod_del_cmd(&lusers_msgtab);
}

struct module module_entry =
{
  .node    = { NULL, NULL, NULL },
  .name    = NULL,
  .version = "$Revision$",
  .handle  = NULL,
  .modinit = module_init,
  .modexit = module_exit,
  .flags   = 0
};<|MERGE_RESOLUTION|>--- conflicted
+++ resolved
@@ -36,17 +36,7 @@
 #include "modules.h"
 
 
-<<<<<<< HEAD
-/* m_lusers - LUSERS message handler
- * parv[0] = command
- * parv[1] = host/server mask.
- * parv[2] = server to query
- * 
- * 199970918 JRL hacked to ignore parv[1] completely and require parc > 3
- * to cause a force
-=======
 /*! \brief LUSERS command handler
->>>>>>> 358dee7c
  *
  * \param source_p Pointer to allocated Client struct from which the message
  *                 originally comes from.  This can be a local or remote client.
@@ -80,12 +70,6 @@
   return 0;
 }
 
-<<<<<<< HEAD
-/* ms_lusers - LUSERS message handler for servers and opers
- * parv[0] = command
- * parv[1] = host/server mask.
- * parv[2] = server to query
-=======
 /*! \brief LUSERS command handler
  *
  * \param source_p Pointer to allocated Client struct from which the message
@@ -97,7 +81,6 @@
  *      - parv[0] = command
  *      - parv[1] = ignored
  *      - parv[2] = nickname/servername
->>>>>>> 358dee7c
  */
 static int
 ms_lusers(struct Client *source_p, int parc, char *parv[])
