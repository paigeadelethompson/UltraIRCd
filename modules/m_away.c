--- conflicted
+++ resolved
@@ -38,12 +38,6 @@
 #include "user.h"
 
 
-<<<<<<< HEAD
-/*
- * m_away
- *  parv[0] = command
- *  parv[1] = away message
-=======
 /*! \brief AWAY command handler
  *
  * \param source_p Pointer to allocated Client struct from which the message
@@ -54,7 +48,6 @@
  * \note Valid arguments for this command are:
  *      - parv[0] = command
  *      - parv[1] = away message
->>>>>>> 358dee7c
  */
 static int
 m_away(struct Client *source_p, int parc, char *parv[])
